--- conflicted
+++ resolved
@@ -38,11 +38,8 @@
 const atrament = new Atrament(canvas, {
   width: canvas.offsetWidth,
   height: canvas.offsetHeight,
-<<<<<<< HEAD
   ignoreModifiers: true,
-=======
   fill,
->>>>>>> 4ee5c032
 });
 
 toolbarToggle.addEventListener('click', () => {
