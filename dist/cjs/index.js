--- conflicted
+++ resolved
@@ -108,7 +108,6 @@
 const INITIAL_THICKNESS = 2;
 const DEFAULT_PRESSURE = 0.5;
 
-<<<<<<< HEAD
 const scale = (value, smin, smax, tmin, tmax) => ((value - smin) * (tmax - tmin))
   / (smax - smin) + tmin;
 
@@ -118,12 +117,6 @@
 const MODE_ERASE = 'erase';
 const MODE_FILL = 'fill';
 const MODE_DISABLED = 'disabled';
-=======
-const MODE_DRAW = Symbol('atrament mode - draw');
-const MODE_ERASE = Symbol('atrament mode - erase');
-const MODE_FILL = Symbol('atrament mode - fill');
-const MODE_DISABLED = Symbol('atrament mode - disabled');
->>>>>>> 4ee5c032
 
 const pathDrawingModes = [MODE_DRAW, MODE_ERASE];
 const configKeys = ['weight', 'smoothing', 'adaptiveStroke', 'mode', 'secondaryMouseButton', 'ignoreModifiers', 'pressureLow', 'pressureHigh', 'pressureSmoothing'];
